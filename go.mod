--- conflicted
+++ resolved
@@ -85,12 +85,8 @@
 	go.opentelemetry.io/otel v1.35.0 // indirect
 	go.opentelemetry.io/otel/metric v1.35.0 // indirect
 	go.opentelemetry.io/otel/trace v1.35.0 // indirect
-<<<<<<< HEAD
 	golang.org/x/crypto v0.33.0 // indirect
-=======
-	golang.org/x/crypto v0.32.0 // indirect
 	golang.org/x/exp v0.0.0-20240222234643-814bf88cf225 // indirect
->>>>>>> 9be3bd20
 	golang.org/x/sys v0.30.0 // indirect
 	k8s.io/client-go v0.32.3
 )